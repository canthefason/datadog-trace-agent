--- conflicted
+++ resolved
@@ -102,11 +102,7 @@
 	if opts.debug {
 		level = "debug"
 	}
-<<<<<<< HEAD
-	err = config.NewLoggerLevelCustom(level)
-=======
 	err = config.NewLoggerLevelCustom(level, agentConf.LogFilePath)
->>>>>>> ac4486d4
 	if err != nil {
 		panic(fmt.Errorf("error with logger: %v", err))
 	}

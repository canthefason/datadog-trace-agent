--- conflicted
+++ resolved
@@ -1,7 +1,6 @@
 package main
 
 import (
-	"strconv"
 	"sync"
 
 	"github.com/DataDog/raclette/config"
@@ -25,25 +24,6 @@
 	exitGroup *sync.WaitGroup
 }
 
-func getQuantilesFromConfig(conf *config.File) ([]float64, error) {
-	confQuantiles, err := conf.GetStrArray("trace.concentrator", "quantiles", ",")
-
-	if err != nil {
-		return nil, err
-	}
-
-	quantiles := make([]float64, len(confQuantiles))
-
-	for index, q := range confQuantiles {
-		value, err := strconv.ParseFloat(q, 64)
-		if err != nil {
-			return nil, err
-		}
-		quantiles[index] = value
-	}
-	return quantiles, nil
-}
-
 // NewAgent returns a new Agent object, ready to be initialized and started
 func NewAgent(conf *config.AgentConfig) *Agent {
 
@@ -53,27 +33,10 @@
 	r := NewHTTPReceiver(exit, &exitGroup)
 	q := NewQuantizer(r.out, exit, &exitGroup)
 
-<<<<<<< HEAD
 	spansToConcentrator, spansToSampler := spanTPipe(q.out)
-=======
-	extraAggr, err := conf.GetStrArray("trace.concentrator", "extra_aggregators", ",")
-	if err != nil {
-		log.Info("No aggregator configuration, using defaults")
-	}
-
-	bucketSize := conf.GetIntDefault("trace.concentrator", "bucket_size_seconds", 10)
-	bucketQuantiles, err := getQuantilesFromConfig(conf)
-
-	// fail if quantiles configuration missing
-	if err != nil {
-		panic(err)
-	}
-
-	c, concentratedBuckets := NewConcentrator(time.Duration(bucketSize)*time.Second, quantizedSpans, extraAggr, exit, &exitGroup, bucketQuantiles)
->>>>>>> 6168cdf7
 
 	c := NewConcentrator(spansToConcentrator, conf, exit, &exitGroup)
-	s := NewSampler(spansToSampler, c.out, exit, &exitGroup)
+	s := NewSampler(spansToSampler, c.out, conf, exit, &exitGroup)
 	w := NewWriter(s.out, conf, exit, &exitGroup)
 
 	return &Agent{

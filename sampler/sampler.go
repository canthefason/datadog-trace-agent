// Package sampler contains all the logic of the agent-side trace sampling
//
// Currently implementation is based on the scoring of the "signature" of each trace
// Based on the score, we get a sample rate to apply to the given trace
//
// Current score implementation is super-simple, it is a counter with polynomial decay per signature.
// We increment it for each incoming trace then we periodically divide the score by two every X seconds.
// Right after the division, the score is an approximation of the number of received signatures over X seconds.
// It is different from the scoring in the Agent.
//
// Since the sampling can happen at different levels (client, agent, server) or depending on different rules,
// we have to track the sample rate applied at previous steps. This way, sampling twice at 50% can result in an
// effective 25% sampling. The rate is stored as a metric in the trace root.
package sampler

import (
	"math"
	"time"

	agentmodel "github.com/DataDog/datadog-trace-agent/model"
)

const (
	// SampleRateMetricKey is the metric key holding the sample rate
	SampleRateMetricKey = "_sample_rate"

	// Sampler parameters not (yet?) configurable
	defaultDecayPeriod          time.Duration = 30 * time.Second
	defaultSignatureScoreOffset float64       = 1
	defaultSignatureScoreSlope  float64       = 3
)

// Sampler is the main component of the sampling logic
type Sampler struct {
	// Storage of the state of the sampler
	Backend *Backend

	// Extra sampling rate to combine to the existing sampling
	extraRate float64
	// Maximum limit to the total number of traces per second to sample
	maxTPS float64

	// Sample any signature with a score lower than scoreSamplingOffset
	// It is basically the number of similar traces per second after which we start sampling
	signatureScoreOffset float64
	// Logarithm slope for the scoring function
	signatureScoreSlope float64
	// signatureScoreCoefficient = math.Pow(signatureScoreSlope, math.Log10(scoreSamplingOffset))
	signatureScoreCoefficient float64
}

// NewSampler returns an initialized Sampler
func NewSampler(extraRate float64, maxTPS float64) *Sampler {
	decayPeriod := defaultDecayPeriod
	signatureScoreOffset := defaultSignatureScoreOffset
	signatureScoreSlope := defaultSignatureScoreSlope

	return &Sampler{
		Backend:   NewBackend(decayPeriod),
		extraRate: extraRate,
		maxTPS:    maxTPS,

		signatureScoreOffset:      signatureScoreOffset,
		signatureScoreSlope:       signatureScoreSlope,
		signatureScoreCoefficient: math.Pow(signatureScoreSlope, math.Log10(signatureScoreOffset)),
	}
}

// UpdateExtraRate updates the extra sample rate
func (s *Sampler) UpdateExtraRate(extraRate float64) {
	s.extraRate = extraRate
}

// UpdateMaxTPS updates the max TPS limit
func (s *Sampler) UpdateMaxTPS(maxTPS float64) {
	s.maxTPS = maxTPS
}

// Run runs and block on the Sampler main loop
func (s *Sampler) Run() {
	s.Backend.Run()
}

// Stop stops the main Run loop
func (s *Sampler) Stop() {
	s.Backend.Stop()
}

// Sample counts an incoming trace and tells if it is a sample which has to be kept
<<<<<<< HEAD
func (s *Sampler) Sample(trace raclette.Trace, root *raclette.Span, env string) bool {
=======
func (s *Sampler) Sample(trace agentmodel.Trace) bool {
>>>>>>> c85c66d5
	// Extra safety, just in case one trace is empty
	if len(trace) == 0 {
		return false
	}

<<<<<<< HEAD
=======
	// We need the root in multiple steps of the sampling, so let's extract here
	// TODO: update agentmodel.Trace to contain a reference to the root, and don't give it as further function argument
	root := trace.GetRoot()
>>>>>>> c85c66d5
	signature := ComputeSignatureWithRoot(trace, root)

	// Update sampler state by counting this trace
	s.Backend.CountSignature(signature)

	sampleRate := s.GetSampleRate(trace, root, signature)

	sampled := ApplySampleRate(root, sampleRate)

	if sampled {
		// Count the trace to allow us to check for the maxTPS limit.
		// It has to happen before the maxTPS sampling.
		s.Backend.CountSample()

		// Check for the maxTPS limit, and if we require an extra sampling.
		// No need to check if we already decided not to keep the trace.
		maxTPSrate := s.GetMaxTPSSampleRate()
		if maxTPSrate < 1 {
			sampled = ApplySampleRate(root, maxTPSrate)
		}
	}

	return sampled
}

// GetSampleRate returns the sample rate to apply to a trace.
func (s *Sampler) GetSampleRate(trace agentmodel.Trace, root *agentmodel.Span, signature Signature) float64 {
	sampleRate := s.GetSignatureSampleRate(signature) * s.extraRate

	return sampleRate
}

// GetMaxTPSSampleRate returns an extra sample rate to apply if we are above maxTPS.
func (s *Sampler) GetMaxTPSSampleRate() float64 {
	// When above maxTPS, apply an additional sample rate to statistically respect the limit
	maxTPSrate := 1.0
	if s.maxTPS > 0 {
		// Overestimate the real score with the high limit of the backend bias.
		currentTPS := s.Backend.GetSampledScore() * s.Backend.decayFactor
		if currentTPS > s.maxTPS {
			maxTPSrate = s.maxTPS / currentTPS
		}
	}

	return maxTPSrate
}

// ApplySampleRate applies a sample rate over a trace root, returning if the trace should be sampled or not.
// It takes into account any previous sampling.
func ApplySampleRate(root *agentmodel.Span, sampleRate float64) bool {
	initialRate := GetTraceAppliedSampleRate(root)
	newRate := initialRate * sampleRate
	SetTraceAppliedSampleRate(root, newRate)

	traceID := root.TraceID

	return SampleByRate(traceID, newRate)
}

// GetTraceAppliedSampleRate gets the sample rate the sample rate applied earlier in the pipeline.
func GetTraceAppliedSampleRate(root *agentmodel.Span) float64 {
	if rate, ok := root.Metrics[SampleRateMetricKey]; ok {
		return rate
	}

	return 1.0
}

// SetTraceAppliedSampleRate sets the currently applied sample rate in the trace data to allow chained up sampling.
func SetTraceAppliedSampleRate(root *agentmodel.Span, sampleRate float64) {
	if root.Metrics == nil {
		root.Metrics = make(map[string]float64)
	}
	if _, ok := root.Metrics[SampleRateMetricKey]; !ok {
		root.Metrics[SampleRateMetricKey] = 1.0
	}
	root.Metrics[SampleRateMetricKey] = sampleRate
}<|MERGE_RESOLUTION|>--- conflicted
+++ resolved
@@ -87,22 +87,12 @@
 }
 
 // Sample counts an incoming trace and tells if it is a sample which has to be kept
-<<<<<<< HEAD
-func (s *Sampler) Sample(trace raclette.Trace, root *raclette.Span, env string) bool {
-=======
-func (s *Sampler) Sample(trace agentmodel.Trace) bool {
->>>>>>> c85c66d5
+func (s *Sampler) Sample(trace agentmodel.Trace, root *agentmodel.Span, env string) bool {
 	// Extra safety, just in case one trace is empty
 	if len(trace) == 0 {
 		return false
 	}
 
-<<<<<<< HEAD
-=======
-	// We need the root in multiple steps of the sampling, so let's extract here
-	// TODO: update agentmodel.Trace to contain a reference to the root, and don't give it as further function argument
-	root := trace.GetRoot()
->>>>>>> c85c66d5
 	signature := ComputeSignatureWithRoot(trace, root)
 
 	// Update sampler state by counting this trace

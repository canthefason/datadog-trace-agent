--- conflicted
+++ resolved
@@ -2,10 +2,7 @@
 
 import (
 	"encoding/xml"
-<<<<<<< HEAD
-=======
 	"fmt"
->>>>>>> ac4486d4
 	"strings"
 
 	log "github.com/cihub/seelog"
@@ -59,14 +56,8 @@
 }
 
 // NewLoggerLevelCustom creates a logger with the given level.
-<<<<<<< HEAD
-func NewLoggerLevelCustom(level string) error {
-	cfg := newSeelogConfig()
-
-=======
 func NewLoggerLevelCustom(level, logFilePath string) error {
 	cfg := newSeelogConfig(logFilePath)
->>>>>>> ac4486d4
 	ll, ok := log.LogLevelFromString(strings.ToLower(level))
 	if !ok {
 		ll = log.InfoLvl

package quantizer

import (
	log "github.com/cihub/seelog"

	"github.com/DataDog/raclette/model"
)

const (
	sqlQueryTag      = "sql.query"
	sqlQuantizeError = "agent.parse.error"
)

// sets the filters used in the QuantizeSQL process
var sqlFilters = []TokenFilter{
	&DiscardFilter{},
	&ReplaceFilter{},
}

// is the token consumer that will quantize the query
var tokenQuantizer = NewTokenConsumer(sqlFilters)

// QuantizeSQL generates resource and sql.query meta for SQL spans
func QuantizeSQL(span model.Span) model.Span {
	if span.Resource == "" {
		return span
	}

<<<<<<< HEAD
	// start quantization
	log.Debugf("Quantize SQL command, generate resource from the query, SpanID: %d", span.SpanID)
	resource, err := tokenQuantizer.Process(span.Resource)
	if err != nil {
		// TODO[manu]: the quantization has found a LEX_ERROR and we should decide
		// the best strategy to address the limit of our quantizer
		span.Resource = resource

		if span.Meta == nil {
			span.Meta = make(map[string]string)
		}

		span.Meta["sql.parse.error"] = resource
		return span
	}

	span.Resource = resource
=======
	log.Debugf("Quantize SQL command, generate resource from the query, SpanID: %d", span.SpanID)
	quantizedString, err := tokenQuantizer.Process(span.Resource)

	if err != nil {
		// if we have an error, the partially parsed SQL is discarded so that we don't pollute
		// users resources. Here we provide more details to debug the problem.
		log.Debugf("Error parsing the query: `%s`", span.Resource)
		span.Resource = "Non-parsable SQL query"

		if span.Meta == nil {
			span.Meta = make(map[string]string)
		}

		span.Meta[sqlQuantizeError] = "Query not parsed"
		return span
	}

	span.Resource = quantizedString
>>>>>>> cd6fa457

	// set the sql.query tag if and only if it's not already set by users. If a users set
	// this value, we send that value AS IS to the backend. If the value is not set, we
	// try to obfuscate users parameters so that sensitive data are not sent in the backend.
	// TODO: the current implementation is a rough approximation that assumes
	// obfuscation == quantization. This is not true in real environments because we're
	// removing data that could be interesting for users.
	if span.Meta != nil && span.Meta[sqlQueryTag] != "" {
		return span
	}

	if span.Meta == nil {
		span.Meta = make(map[string]string)
	}

<<<<<<< HEAD
	span.Meta[sqlQueryTag] = resource
=======
	span.Meta[sqlQueryTag] = quantizedString
>>>>>>> cd6fa457
	return span
}<|MERGE_RESOLUTION|>--- conflicted
+++ resolved
@@ -26,25 +26,6 @@
 		return span
 	}
 
-<<<<<<< HEAD
-	// start quantization
-	log.Debugf("Quantize SQL command, generate resource from the query, SpanID: %d", span.SpanID)
-	resource, err := tokenQuantizer.Process(span.Resource)
-	if err != nil {
-		// TODO[manu]: the quantization has found a LEX_ERROR and we should decide
-		// the best strategy to address the limit of our quantizer
-		span.Resource = resource
-
-		if span.Meta == nil {
-			span.Meta = make(map[string]string)
-		}
-
-		span.Meta["sql.parse.error"] = resource
-		return span
-	}
-
-	span.Resource = resource
-=======
 	log.Debugf("Quantize SQL command, generate resource from the query, SpanID: %d", span.SpanID)
 	quantizedString, err := tokenQuantizer.Process(span.Resource)
 
@@ -63,7 +44,6 @@
 	}
 
 	span.Resource = quantizedString
->>>>>>> cd6fa457
 
 	// set the sql.query tag if and only if it's not already set by users. If a users set
 	// this value, we send that value AS IS to the backend. If the value is not set, we
@@ -79,10 +59,6 @@
 		span.Meta = make(map[string]string)
 	}
 
-<<<<<<< HEAD
-	span.Meta[sqlQueryTag] = resource
-=======
 	span.Meta[sqlQueryTag] = quantizedString
->>>>>>> cd6fa457
 	return span
 }
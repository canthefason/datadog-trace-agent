--- conflicted
+++ resolved
@@ -216,8 +216,6 @@
 		{
 			`INSERT INTO delayed_jobs (attempts, created_at, failed_at, handler, last_error, locked_at, locked_by, priority, queue, run_at, updated_at) VALUES (0, '2016-12-04 17:09:59', NULL, '--- !ruby/object:Delayed::PerformableMethod\nobject: !ruby/object:Item\n  store:\n  - a simple string\n  - an \'escaped \' string\n  - another \'escaped\' string\n  - 42\n  string: a string with many \\\\\'escapes\\\\\'\nmethod_name: :show_store\nargs: []\n', NULL, NULL, NULL, 0, NULL, '2016-12-04 17:09:59', '2016-12-04 17:09:59')`,
 			"INSERT INTO delayed_jobs ( attempts, created_at, failed_at, handler, last_error, locked_at, locked_by, priority, queue, run_at, updated_at ) VALUES ?",
-<<<<<<< HEAD
-=======
 		},
 		{
 			"SELECT name, pretty_print(address) FROM people;",
@@ -230,7 +228,6 @@
 		{
 			"CREATE FUNCTION add(integer, integer) RETURNS integer\n AS 'select $1 + $2;'\n LANGUAGE SQL\n IMMUTABLE\n RETURNS NULL ON NULL INPUT;",
 			"CREATE FUNCTION add ( integer, integer ) RETURNS integer AS ? LANGUAGE SQL IMMUTABLE RETURNS ? ON ? INPUT",
->>>>>>> cd6fa457
 		},
 	}
 
